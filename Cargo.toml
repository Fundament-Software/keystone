--- conflicted
+++ resolved
@@ -50,16 +50,13 @@
 capstone-macros = { git = "https://github.com/Fundament-Software/capstone-rs" }
 capstone-gen = { git = "https://github.com/Fundament-Software/capstone-rs" }
 uuid = "1.*"
-<<<<<<< HEAD
 rusqlite = { version = "0.31", features = [
   "bundled",
   "modern_sqlite",
   "i128_blob",
   "uuid",
+  "array",
 ] }
-=======
-rusqlite = { version = "0.31", features = ["bundled", "array"] }
->>>>>>> 3e99a1d0
 keystone-schema = { path = "core/schema" }
 keystone-build = { path = "build" }
 keystone-util = { path = "util" }
