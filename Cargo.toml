--- conflicted
+++ resolved
@@ -4,13 +4,9 @@
   "build",
   "modules/hello-world",
   "modules/indirect-world",
-<<<<<<< HEAD
-  "modules/test",
-  "modules/lua-module",
-=======
   "modules/stateful",
   "modules/complex-config",
->>>>>>> 25d2e20f
+  "modules/lua-module",
   "util",
 ]
 resolver = "2"
@@ -63,7 +59,11 @@
 ] }
 keystone-build = { path = "build" }
 keystone-util = { path = "util" }
-<<<<<<< HEAD
+keystone = { path = "core" }
+hello-world = { path = "modules/hello-world" }
+indirect-world = { path = "modules/indirect-world" }
+stateful = { path = "modules/stateful" }
+complex-config = { path = "modules/complex-config" }
 tempfile = "3"
 mlua = { version = "0.9.9", features = ["lua54", "vendored", "macros", "async"] }
 
@@ -73,12 +73,4 @@
 capstone-import = { path = "../../c/capstone-rs/capnp-import" }
 capstone-rpc = { path = "../../c/capstone-rs/capnp-rpc" }
 capstone-macros = { path = "../../c/capstone-rs/capnp-macros" }
-capstone-gen = { path = "../../c/capstone-rs/capnpc" }
-=======
-keystone = { path = "core" }
-hello-world = { path = "modules/hello-world" }
-indirect-world = { path = "modules/indirect-world" }
-stateful = { path = "modules/stateful" }
-complex-config = { path = "modules/complex-config" }
-tempfile = "3"
->>>>>>> 25d2e20f
+capstone-gen = { path = "../../c/capstone-rs/capnpc" }