--- conflicted
+++ resolved
@@ -82,11 +82,8 @@
 libc = "0.2"
 parking_lot = "0.12"
 derive_more = { version = "2.0.1", features = ["try_from"] }
-<<<<<<< HEAD
 windows-service = "0.8.0"
-=======
 crsql_bundle = { git = "https://github.com/Fundament-Software/cr-sqlite.git" }
->>>>>>> 109d42ae
 
 [target.'cfg(target_os = "linux")'.dependencies]
 libc = "0.2"
