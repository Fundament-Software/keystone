@0xcda86108d8c477fc;

struct DateTime {
    year @0 :UInt16 = 65535;
    month @1 :UInt8 = 255;
    day @2 :UInt8 = 255;
    hour @3 :UInt8 = 255;
    minute @4 :UInt8 = 255;
    second @5 :UInt8 = 255;
    nano @6 :UInt32 = 4294967295;
    offset @7 :Int16 = 32767;
}

struct Value {
  union {
<<<<<<< HEAD
    str @0 :Text;
=======
    tomlString @0 :Text;
>>>>>>> 3e99a1d0
    int @1 :Int64;
    float @2 :Float64;
    boolean @3 :Bool;
    datetime @4 :DateTime;
    array @5 :List(Value);
    table @6 :List(KeyValue);
  }
}

struct KeyValue {
  key @0 :Text;
  value @1 :Value;
}<|MERGE_RESOLUTION|>--- conflicted
+++ resolved
@@ -13,11 +13,7 @@
 
 struct Value {
   union {
-<<<<<<< HEAD
-    str @0 :Text;
-=======
     tomlString @0 :Text;
->>>>>>> 3e99a1d0
     int @1 :Int64;
     float @2 :Float64;
     boolean @3 :Bool;
