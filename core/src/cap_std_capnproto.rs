--- conflicted
+++ resolved
@@ -8,18 +8,11 @@
 use capnp_macros::capnp_let;
 use tokio::io::{AsyncRead, AsyncReadExt};
 use crate::{cap_std_capnp::{ambient_authority, dir, dir_entry, duration, file, FileType, instant, metadata, monotonic_clock, open_options, permissions, project_dirs, read_dir, system_clock, system_time, temp_dir, temp_file, user_dirs}, spawn::unix_process::UnixProcessServiceSpawnImpl, byte_stream::ByteStreamImpl};
-<<<<<<< HEAD
 use filepath::FilePath;
 use capnp::IntoResult;
 
 thread_local! (
-    pub static DIR_SET: RefCell<CapabilityServerSet<DirImpl, dir::Client>> = RefCell::new(CapabilityServerSet::new());
-=======
-use capnp::IntoResult;
-
-thread_local! (
     static DIR_SET: RefCell<CapabilityServerSet<DirImpl, dir::Client>> = RefCell::new(CapabilityServerSet::new());
->>>>>>> 9e42874c
     static INSTANT_SET: RefCell<CapabilityServerSet<InstantImpl, instant::Client>> = RefCell::new(CapabilityServerSet::new());
 );
 
@@ -236,7 +229,7 @@
 pub struct DirImpl {
     pub dir: Dir
 }
-<<<<<<< HEAD
+
 #[derive(Serialize, Deserialize)]
 struct SavedDir {
     path: PathBuf
@@ -268,9 +261,6 @@
         Promise::ok(())
     }
 }
-=======
-
->>>>>>> 9e42874c
 impl dir::Server for DirImpl { 
     fn open(&mut self, params: dir::OpenParams, mut result: dir::OpenResults) -> Promise<(), Error> {
         let path_reader = pry!(params.get());
@@ -1446,29 +1436,4 @@
         }
         return Ok(())
     }
-<<<<<<< HEAD
-
-    #[test]
-    fn cap_std_test_open_read() -> eyre::Result<()> {
-        
-        use std::io::{BufWriter, Write};
-        use super::FileImpl;
-
-        let mut path = std::env::temp_dir();
-        path.push("capnp_test.txt");
-        let _f = std::fs::File::create(path)?;
-        let mut writer = BufWriter::new(_f);
-        writer.write_all(b"Just a test file ")?;
-        writer.flush()?;
-
-        let mut path = std::env::temp_dir();
-        let dir = cap_std::fs::Dir::open_ambient_dir(path, cap_std::ambient_authority()).unwrap();
-        let out = dir.read("capnp_test.txt")?;
-        for c in out {
-            print!("{}", c as char)
-        }
-        return Ok(())
-    }
-=======
->>>>>>> 9e42874c
 }