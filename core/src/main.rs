#![allow(dead_code)]
mod binary_embed;
mod buffer_allocator;
mod byte_stream;
mod cap_replacement;
mod cap_std_capnproto;
mod cell;
mod config;
mod database;
pub mod host;
pub mod http;
pub mod keystone;
mod posix_module;
mod posix_process;
mod posix_spawn;
<<<<<<< HEAD
pub mod proxy;
=======
mod proxy;
>>>>>>> 23c57a30
mod sqlite;

include!(concat!(env!("OUT_DIR"), "/capnproto.rs"));

use crate::keystone_capnp::keystone_config;
use clap::{Args, Parser, Subcommand, ValueEnum};
use eyre::Result;
use std::{convert::Into, str::FromStr};

#[derive(Parser)]
#[command(author, version, about, long_about = None)]
#[command(propagate_version = true)]
struct Cli {
    #[command(subcommand)]
    command: Commands,

    /// Default log level to use
    #[arg(short = 'l')]
    log: Option<LogLevel>,

    /// Auth password for running a command that connects to an existing keystone session.
    #[arg(short = 'p')]
    password: Option<String>,

    /// SSH key for running a command that connects to an existing keystone session.
    #[arg(short = 'k')]
    key: Option<String>,

    /// If connecting to an existing keystone session that is not using the default socket, name of the socket to use.
    #[arg(short = 'n')]
    name: Option<String>,
}

#[derive(ValueEnum, Copy, Clone, Debug, PartialEq, Eq)]
enum LogLevel {
    /// Designates very low priority, often extremely verbose, information.
    Trace,
    /// Designates lower priority information.
    Debug,
    /// Designates useful information.
    Info,
    /// Designates hazardous situations.
    Warn,
    /// Designates very serious errors.
    Error,
}

impl From<LogLevel> for tracing_subscriber::filter::LevelFilter {
    fn from(val: LogLevel) -> Self {
        match val {
            LogLevel::Trace => tracing_subscriber::filter::LevelFilter::TRACE,
            LogLevel::Debug => tracing_subscriber::filter::LevelFilter::DEBUG,
            LogLevel::Info => tracing_subscriber::filter::LevelFilter::INFO,
            LogLevel::Warn => tracing_subscriber::filter::LevelFilter::WARN,
            LogLevel::Error => tracing_subscriber::filter::LevelFilter::ERROR,
        }
    }
}

#[derive(Subcommand)]
enum Commands {
    /// Compiles a TOML configuration to a sqlite database. If no database is provided, uses the one in the config file itself.
    Compile {
        #[arg(short = 'c')]
        config: String,
        #[arg(short = 'o')]
        out: Option<String>,
    },
    /// Given either a compiled schema file or a binary with an embedded schema file, displays the textual output of that file.
    Inspect {
        #[arg(short = 's')]
        schema: String,
    },
    /// Given a keystone database, dumps the config to a TOML file. If no database is provided, tries to find a running keystone server.
    Dump {
        #[arg(short = 'd')]
        database: Option<String>,
        #[arg(short = 'o')]
        out: String,
    },
    /// Starts a new keystone session with the given database or config.
    Session {
        #[arg(short = 'd')]
        database: Option<String>,
        #[arg(short = 'c')]
        config: String,
    },
    /// If an existing keystone daemon has been installed and is not currently running, starts it.
    Start {},
    /// If an existing keystone daemon has been installed and is currently running, stops it.
    Stop {
        /// WARNING: MAY CAUSE DATA LOSS. Force stops the instance, not allowing modules to cleanly shut down.
        #[arg(short = 'f')]
        force: bool,
    },
    /// Installs a new keystone daemon using the given precompiled database.
    Install {
        #[arg(short = 'd')]
        database: Option<String>,
        /// If any modules are specified in both the old and new configs, preserve their state and internal configuration.
        #[arg(short = 'u')]
        update: bool,
        /// If a keystone daemon is already installed, overwrite it completely.
        #[arg(short = 'o')]
        overwrite: bool,
        /// If a keystone daemon is already running, try to gracefully close it first.
        #[arg(short = 's')]
        stop: bool,
        /// WARNING: MAY CAUSE DATA LOSS. If a keystone daemon is already running, forcibly kill it before updating.
        #[arg(short = 'f')]
        force: bool,
    },
    /// If a keystone daemon is installed, uninstall it.
    Uninstall {
        /// If a keystone daemon is already running, try to gracefully close it first.
        #[arg(short = 's')]
        stop: bool,
        /// WARNING: MAY CAUSE DATA LOSS. If a keystone daemon is already running, forcibly kill it before updating.
        #[arg(short = 'f')]
        force: bool,
    },
    /// Run a CapnProto subcommand, like capnp id.
    #[command(arg_required_else_help = true)]
    Capnp(CapNPArgs),
    /// Inspect or interact with any loaded keystone modules using their public CapnProto API
    Module(ModuleCommandArgs),
}

/// Temporarily hold our module command
#[derive(Args, Clone, Debug)]
struct ModuleCommandArgs {
    #[arg(trailing_var_arg = true, allow_hyphen_values = true)]
    _args: Vec<String>,
}

#[derive(Debug, Args)]
#[command(args_conflicts_with_subcommands = true)]
struct CapNPArgs {
    #[command(subcommand)]
    command: Option<CapNPCommands>,
}

#[derive(Debug, Subcommand)]
enum CapNPCommands {
    /// Generates a random schema ID
    ID {},
    /// Compiles a capnproto schema using the given language driver
    Compile {},
    /// Converts capnproto schemas between formats
    Convert {},
    /// Evaluates a capnproto constant inside a schema file.
    Eval { schema_file: String, name: String },
}

async fn shutdown_signal() {
    // Wait for the CTRL+C signal
    tokio::signal::ctrl_c()
        .await
        .expect("failed to listen to shutdown signal");
}

#[allow(unused)]
#[tokio::main]
async fn main() -> Result<()> {
    // Setup eyre
    color_eyre::install()?;

    let cli = Cli::parse();

    tracing_subscriber::fmt()
        .with_max_level(cli.log.unwrap_or(LogLevel::Warn))
        .with_target(true)
        .with_timer(tracing_subscriber::fmt::time::OffsetTime::new(
            time::UtcOffset::UTC,
            time::format_description::well_known::Rfc3339,
        ))
        .init();

    match cli.command {
        Commands::Compile { config, out } => {
            let mut message = ::capnp::message::Builder::new_default();
            let mut msg = message.init_root::<keystone_config::Builder>();
            let source = std::fs::read_to_string(config)?;

            config::to_capnp(&source.parse::<toml::Table>()?, msg.reborrow())?;
            println!("{:#?}", msg.reborrow_as_reader());
        }
        Commands::Dump { database, out } => {
            println!("TODO!!!");
        }
        Commands::Session { database, config } => {
            shutdown_signal().await;
            println!("Performing graceful shutdown...");
        }
        Commands::Module(ModuleCommandArgs { _args }) => {
            //
            println!("TODO!!!: {:?}", _args);
        }
        Commands::Inspect { schema } => {
            let file_contents =
                std::fs::read(std::path::PathBuf::from_str(schema.as_str())?.as_path())?;

            let binary = crate::binary_embed::load_deps_from_binary(&file_contents)?;
            println!("success???");
        }
        _ => todo!(),
    }
    // load config files
    // Keystone is provided with a sqlite database on boot, which contains all the configuration necessary to bootstrap it
    // while this bootstrap configuration can be anything, per-module configurations must be capnproto structs because they
    // must be able to save sturdyref capabilities. Our bootstrap configuration also contains capability references, but only
    // by calling the result of another interface.
    Ok(())
}<|MERGE_RESOLUTION|>--- conflicted
+++ resolved
@@ -13,11 +13,7 @@
 mod posix_module;
 mod posix_process;
 mod posix_spawn;
-<<<<<<< HEAD
-pub mod proxy;
-=======
 mod proxy;
->>>>>>> 23c57a30
 mod sqlite;
 
 include!(concat!(env!("OUT_DIR"), "/capnproto.rs"));
