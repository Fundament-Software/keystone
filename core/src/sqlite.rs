use crate::buffer_allocator::BufferAllocator;
use crate::database::DatabaseExt;
use crate::keystone::CapabilityServerSetExt;
use crate::sqlite_capnp::root::ServerDispatch;
use crate::sqlite_capnp::{
    add_d_b, d_b_any, database, delete, expr, function_invocation, index, indexed_column, insert,
    join_clause, prepared_statement, r_a_table_ref, r_o_database, r_o_table_ref, result_stream,
    select, sql_function, table, table_field, table_function_ref, table_or_subquery, table_ref,
    update, where_expr,
};
use crate::storage_capnp::{saveable, sturdy_ref};
use crate::sturdyref::SturdyRefImpl;
use capnp::capability::FromClientHook;
use capnp::capability::FromServer;
use capnp_macros::{capnp_let, capnproto_rpc};
use capnp_rpc::CapabilityServerSet;
use d_b_any::DBAny;
use num_enum::{IntoPrimitive, TryFromPrimitive};
use rusqlite::{params_from_iter, Connection, OpenFlags, Result};
use std::cell::Cell;
use std::collections::HashMap;
use std::collections::HashSet;
use std::{cell::RefCell, path::Path, rc::Rc, rc::Weak};

enum SqlDBAny {
    None,
    Int(i64),
    Real(f64),
    Str(String),
    Blob(Vec<u8>),
    Pointer(i64),
}

#[derive(IntoPrimitive, Eq, PartialEq, TryFromPrimitive, Copy, Clone)]
#[repr(u8)]
enum AccessLevel {
    ReadOnly = 1,   // r_o_table_ref
    AppendOnly = 2, // r_a_table_ref
    ReadWrite = 3,  // table_ref
    Admin = 4,      // table
    Index = 5,      // IndexImpl only
}

//TODO make a real result stream
struct PlaceholderResults {
    buffer: Vec<Vec<SqlDBAny>>,
    last_id: Cell<usize>,
    db: Rc<ServerDispatch<SqliteDatabase>>,
}

#[capnproto_rpc(result_stream)]
impl result_stream::Server for PlaceholderResults {
    async fn next(&self, size: u16) {
        let last_id = self.last_id.get();
        let mut builder = results.get().init_res();
        if last_id + size as usize >= self.buffer.len() {
            builder.set_finished(true);
        }
        let mut results_builder = builder.init_results(self.buffer.len() as u32);
        self.last_id.replace(last_id + size as usize);

        for i in last_id..self.buffer.len() {
            let mut dbany_builder = results_builder
                .reborrow()
                .init(i as u32, self.buffer[i].len() as u32);
            for j in 0..self.buffer[i].len() {
                match &self.buffer[i][j] {
                    SqlDBAny::None => dbany_builder.reborrow().get(j as u32).set_null(()),
                    SqlDBAny::Int(int) => dbany_builder.reborrow().get(j as u32).set_integer(*int),
                    SqlDBAny::Real(r) => dbany_builder.reborrow().get(j as u32).set_real(*r),
                    SqlDBAny::Str(str) => dbany_builder
                        .reborrow()
                        .get(j as u32)
                        .set_text(str.as_str().into()),
                    SqlDBAny::Blob(blob) => dbany_builder.reborrow().get(j as u32).set_blob(blob),
                    SqlDBAny::Pointer(key) => {
                        let result = self
                            .db
                            .get_sturdyref(*key)
                            .map_err(|e| capnp::Error::failed(e.to_string()))?;

                        dbany_builder
                            .reborrow()
                            .get(j as u32)
                            .init_pointer()
                            .set_as_capability(result.pipeline.get_cap().as_cap());
                    }
                }
            }
        }

        Ok(())
    }
}

pub struct SqliteDatabase {
    pub connection: Connection,
    pub alloc: tokio::sync::Mutex<BufferAllocator>,
    column_set: RefCell<HashSet<String>>,
    prepared_insert_set:
        RefCell<CapabilityServerSet<StatementAndParams, prepared_statement::Client<insert::Owned>>>,
    prepared_select_set:
        RefCell<CapabilityServerSet<StatementAndParams, prepared_statement::Client<select::Owned>>>,
    prepared_delete_set:
        RefCell<CapabilityServerSet<StatementAndParams, prepared_statement::Client<delete::Owned>>>,
    prepared_update_set:
        RefCell<CapabilityServerSet<StatementAndParams, prepared_statement::Client<update::Owned>>>,
    index_set: RefCell<CapabilityServerSet<IndexImpl, index::Client>>,
    sql_function_set: RefCell<CapabilityServerSet<SqlFunction, sql_function::Client>>,
    table_function_set: RefCell<CapabilityServerSet<TableFunction, table_function_ref::Client>>,
    pub sturdyref_set:
        RefCell<CapabilityServerSet<SturdyRefImpl, sturdy_ref::Client<capnp::any_pointer::Owned>>>,
    table_ref_set: Rc<RefCell<CapabilityServerSet<TableRefImpl, table::Client>>>,
    pub clients: Rc<RefCell<HashMap<u64, Box<dyn capnp::private::capability::ClientHook>>>>,
    pub this: Weak<ServerDispatch<SqliteDatabase>>,
}

impl SqliteDatabase {
    pub fn new<P: AsRef<Path>>(
        path: P,
        flags: OpenFlags,
        table_ref_set: Rc<RefCell<CapabilityServerSet<TableRefImpl, table::Client>>>,
        clients: Rc<RefCell<HashMap<u64, Box<dyn capnp::private::capability::ClientHook>>>>,
    ) -> capnp::Result<Rc<ServerDispatch<Self>>> {
<<<<<<< HEAD
        let connection = Connection::open_with_flags(path, flags).map_err(convert_rusqlite_error)?;
=======
        let connection =
            Connection::open_with_flags(path, flags).map_err(convert_rusqlite_error)?;
>>>>>>> a25a3ef8
        let column_set = RefCell::new(create_column_set(&connection)?);
        let result = Rc::new_cyclic(|this| {
            crate::sqlite_capnp::root::Client::from_server(Self {
                connection,
                column_set,
                alloc: Default::default(),
                prepared_insert_set: Default::default(),
                prepared_select_set: Default::default(),
                prepared_delete_set: Default::default(),
                prepared_update_set: Default::default(),
                index_set: Default::default(),
                sql_function_set: Default::default(),
                table_function_set: Default::default(),
                sturdyref_set: Default::default(),
                table_ref_set,
                clients,
                this: this.clone(),
            })
        });

        Ok(result)
    }

    pub fn new_connection(conn: Connection) -> capnp::Result<Rc<ServerDispatch<Self>>> {
        let column_set = RefCell::new(create_column_set(&conn)?);
        Ok(Rc::new_cyclic(|this| {
            crate::sqlite_capnp::root::Client::from_server(Self {
                connection: conn,
                alloc: Default::default(),
                column_set,
                prepared_insert_set: Default::default(),
                prepared_select_set: Default::default(),
                prepared_delete_set: Default::default(),
                prepared_update_set: Default::default(),
                index_set: Default::default(),
                sql_function_set: Default::default(),
                table_function_set: Default::default(),
                sturdyref_set: Default::default(),
                table_ref_set: Default::default(),
                clients: Default::default(),
                this: this.clone(),
            })
        }))
    }

    pub fn get_sturdyref_id(
        &self,
        client: sturdy_ref::Client<capnp::any_pointer::Owned>,
    ) -> capnp::Result<i64> {
        Ok(self
            .sturdyref_set
            .borrow_mut()
            .get_local_server_of_resolved(&client)
            .ok_or(capnp::Error::failed(
                "Sturdyref does not belong to this instance!".into(),
            ))?
            .server
            .get_id())
    }

    async fn build_insert_statement<'a>(
        &self,
        ins: insert::Reader<'a>,
        mut statement_and_params: StatementAndParams,
    ) -> capnp::Result<StatementAndParams> {
        let fallback_reader = ins.get_fallback()?;
        capnp_let!({target, cols, returning} = ins);
        let source = ins.get_source();

        statement_and_params.statement.push_str("INSERT OR ");
        match fallback_reader {
            insert::ConflictStrategy::Abort => {
                statement_and_params.statement.push_str("ABORT INTO ")
            }
            insert::ConflictStrategy::Fail => statement_and_params.statement.push_str("FAIL INTO "),
            insert::ConflictStrategy::Ignore => {
                statement_and_params.statement.push_str("IGNORE INTO ")
            }
            insert::ConflictStrategy::Rollback => {
                statement_and_params.statement.push_str("ROLLBACK INTO ")
            }
        };
        let target = capnp::capability::get_resolved_cap(target).await;
        let inner = target.cast_to::<table::Client>();

        {
            let Some(server) = self
                .table_ref_set
                .as_ref()
                .borrow()
                .get_local_server_of_resolved(&inner)
            else {
                return Err(capnp::Error::failed(
                    "Table ref invalid for this database".to_string(),
                ));
            };

            // Note: we explicitly check for each access level we are allowing throug here, even though checking for readonly would be simpler.
            match server.access {
                AccessLevel::Admin | AccessLevel::ReadWrite | AccessLevel::AppendOnly => (),
                _ => {
                    return Err(capnp::Error::failed(
                        "Readonly ref was used, but needed append permissions.".into(),
                    ))
                }
            }

            statement_and_params
                .statement
                .push_str(format!("{}{}", TABLE_PREFIX, server.table_name).as_str());
            statement_and_params.statement.push_str(
                format!(" AS tableref{} ", statement_and_params.tableref_number).as_str(),
            );
            statement_and_params.tableref_number += 1;
        }

        statement_and_params.statement.push_str(" (");
        for col_name in cols.iter() {
            statement_and_params.statement.push_str(col_name?.to_str()?);
            statement_and_params.statement.push_str(", ");
        }
        if statement_and_params.statement.as_bytes()[statement_and_params.statement.len() - 2]
            == b','
        {
            statement_and_params
                .statement
                .truncate(statement_and_params.statement.len() - 2);
        }
        statement_and_params.statement.push_str(") ");

        match source.which()? {
            insert::source::Which::Values(values) => {
                statement_and_params.statement.push_str("VALUES ");
                for value in values?.iter() {
                    statement_and_params.statement.push('(');
                    for dbany in value?.iter() {
                        self.match_dbany(dbany, &mut statement_and_params).await?;
                        statement_and_params.statement.push_str(", ");
                    }
                    statement_and_params
                        .statement
                        .truncate(statement_and_params.statement.len() - 2);
                    statement_and_params.statement.push_str("), ");
                }
            }
            insert::source::Which::Select(select) => {
                statement_and_params = self
                    .build_select_statement(select?, statement_and_params)
                    .await?;
            }
            insert::source::Which::Defaults(_) => {
                statement_and_params.statement.push_str("DEFAULT VALUES");
            }
        }
        if statement_and_params.statement.as_bytes()[statement_and_params.statement.len() - 2]
            == b','
        {
            statement_and_params
                .statement
                .truncate(statement_and_params.statement.len() - 2);
        }

        if !returning.is_empty() {
            statement_and_params.statement.push_str(" RETURNING ");
            for expr in returning.iter() {
                self.match_expr(expr, &mut statement_and_params).await?;
                statement_and_params.statement.push_str(", ");
            }
            statement_and_params
                .statement
                .truncate(statement_and_params.statement.len() - 2);
        }
        Ok(statement_and_params)
    }

    async fn build_delete_statement<'a>(
        &self,
        del: delete::Reader<'a>,
        mut statement_and_params: StatementAndParams,
    ) -> capnp::Result<StatementAndParams> {
        capnp_let!({from, returning} = del);
        statement_and_params.statement.push_str("DELETE FROM ");

        let tableref = capnp::capability::get_resolved_cap(from).await;
        let inner = tableref.cast_to::<table::Client>();
        {
            let Some(server) = self
                .table_ref_set
                .as_ref()
                .borrow_mut()
                .get_local_server_of_resolved(&inner)
            else {
                return Err(capnp::Error::failed(
                    "Table ref invalid for this database".to_string(),
                ));
            };

            match server.access {
                AccessLevel::Admin | AccessLevel::ReadWrite => (),
                _ => {
                    return Err(capnp::Error::failed(
                        "Readonly or AppendOnly ref was used, but needed delete permissions."
                            .into(),
                    ))
                }
            }

            statement_and_params.statement.push_str(
                format!(
                    "{}{} AS tableref{} ",
                    TABLE_PREFIX, server.table_name, statement_and_params.tableref_number
                )
                .as_str(),
            );
            statement_and_params.tableref_number += 1;
        }

        if del.has_sql_where() {
            statement_and_params.statement.push_str("WHERE ");
            self.match_where(del.get_sql_where()?, &mut statement_and_params)
                .await?;
        }

        if !returning.is_empty() {
            statement_and_params.statement.push_str(" RETURNING ");

            for returning_expr in returning.iter() {
                self.match_expr(returning_expr, &mut statement_and_params)
                    .await?;
                statement_and_params.statement.push_str(", ");
            }
            statement_and_params
                .statement
                .truncate(statement_and_params.statement.len() - 2);
        }
        Ok(statement_and_params)
    }

    async fn build_table_function(
        &self,
        func: table_or_subquery::table_function_invocation::Reader<'_>,
        statement_and_params: &mut StatementAndParams,
    ) -> capnp::Result<()> {
        let Some(server) = self
            .table_function_set
            .borrow()
            .get_local_server_of_resolved(&func.get_functionref()?)
        else {
            return Err(capnp::Error::failed(
                "Table function ref invalid for this table or database".to_string(),
            ));
        };
        statement_and_params
            .statement
            .push_str(server.function.as_str());
        statement_and_params.statement.push_str(" (");
        for expr in func.get_exprs()? {
            self.match_expr(expr, statement_and_params).await?;
            statement_and_params.statement.push_str(", ");
        }
        statement_and_params
            .statement
            .truncate(statement_and_params.statement.len() - 2);
        statement_and_params.statement.push_str(") ");
        Ok(())
    }

    fn build_table_ref(
        &self,
        tableref: r_o_table_ref::Client,
        statement_and_params: &mut StatementAndParams,
    ) -> capnp::Result<()> {
        let inner = tableref.cast_to::<table::Client>();
        let Some(server) = self
            .table_ref_set
            .as_ref()
            .borrow_mut()
            .get_local_server_of_resolved(&inner)
        else {
            return Err(capnp::Error::failed(
                "Table ref invalid for this database".to_string(),
            ));
        };

        match server.access {
            AccessLevel::Admin
            | AccessLevel::ReadWrite
            | AccessLevel::AppendOnly
            | AccessLevel::ReadOnly => (),
            _ => {
                return Err(capnp::Error::failed(
                    "Tried to build invalid table ref!".into(),
                ))
            }
        }

        statement_and_params.statement.push_str(
            format!(
                "{}{} AS tableref{} ",
                TABLE_PREFIX, server.table_name, statement_and_params.tableref_number
            )
            .as_str(),
        );
        statement_and_params.tableref_number += 1;
        Ok(())
    }

    async fn build_update_statement<'a>(
        &self,
        upd: update::Reader<'a>,
        mut statement_and_params: StatementAndParams,
    ) -> capnp::Result<StatementAndParams> {
        capnp_let!({assignments, from, returning} = upd);

        statement_and_params.statement.push_str("UPDATE OR ");
        match upd.get_fallback()? {
            update::ConflictStrategy::Abort => statement_and_params.statement.push_str("ABORT "),
            update::ConflictStrategy::Fail => statement_and_params.statement.push_str("FAIL "),
            update::ConflictStrategy::Ignore => statement_and_params.statement.push_str("IGNORE "),
            update::ConflictStrategy::Rollback => {
                statement_and_params.statement.push_str("ROLLBACK ")
            }
            update::ConflictStrategy::Replace => {
                statement_and_params.statement.push_str("REPLACE ")
            }
        }

        match from.reborrow().get_tableorsubquery()?.which()? {
            table_or_subquery::Which::Tableref(tableref) => {
                self.build_table_ref(
                    capnp::capability::get_resolved_cap(tableref?).await,
                    &mut statement_and_params,
                )?;
            }
            table_or_subquery::Which::Tablefunctioninvocation(func) => {
                self.build_table_function(func?, &mut statement_and_params)
                    .await?;
            }
            table_or_subquery::Which::Select(select) => {
                statement_and_params = self
                    .build_select_statement(select?, statement_and_params)
                    .await?;
            }
            table_or_subquery::Which::Joinclause(join) => {
                statement_and_params = self.build_join_clause(join?, statement_and_params).await?;
            }
            table_or_subquery::Which::Null(()) => (),
        }

        if assignments.is_empty() {
            return Err(capnp::Error::failed(
                "Must provide at least one assignment".to_string(),
            ));
        } else {
            statement_and_params.statement.push_str(" SET ");
            for assignment in assignments.iter() {
                statement_and_params
                    .statement
                    .push_str(assignment.get_name()?.to_str()?);
                statement_and_params.statement.push_str(" = ");
                self.match_expr(assignment.get_expr()?, &mut statement_and_params)
                    .await?;
                statement_and_params.statement.push_str(", ");
            }
            statement_and_params
                .statement
                .truncate(statement_and_params.statement.len() - 2);
        }

        if from.has_joinoperations() {
            statement_and_params.statement.push_str(" FROM ");
            statement_and_params = self.build_join_clause(from, statement_and_params).await?;
        }

        if upd.has_sql_where() {
            statement_and_params.statement.push_str(" WHERE ");
            self.match_where(upd.get_sql_where()?, &mut statement_and_params)
                .await?;
        }

        if !returning.is_empty() {
            statement_and_params.statement.push_str(" RETURNING ");
            for returning_expr in returning.iter() {
                self.match_expr(returning_expr, &mut statement_and_params)
                    .await?;
                statement_and_params.statement.push_str(", ");
            }
            statement_and_params
                .statement
                .truncate(statement_and_params.statement.len() - 2);
        }
        Ok(statement_and_params)
    }

    async fn build_select_statement<'a>(
        &self,
        select: select::Reader<'a>,
        mut statement_and_params: StatementAndParams,
    ) -> Result<StatementAndParams, capnp::Error> {
        fn inner(
            db: &SqliteDatabase,
            statement_and_params: &mut StatementAndParams,
            t: impl ToString + std::fmt::Display,
        ) -> capnp::Result<()> {
            if !db.column_set.borrow_mut().contains(&t.to_string()) {
                return Err(capnp::Error::failed(
                    "Invalid column specified in select clause results".to_string(),
                ));
            }
            statement_and_params
                .statement
                .push_str(format!("{}, ", t).as_str());
            Ok(())
        }

        capnp_let!({names, selectcore : {from, results}, mergeoperations, orderby, limit} = select);
        statement_and_params.statement.push_str("SELECT ");
        let mut names_iter = names.iter();
        for expr in results.iter() {
            match expr.which()? {
                expr::Which::Literal(dbany) => match dbany?.which()? {
                    d_b_any::Which::Null(_) => inner(self, &mut statement_and_params, "null")?,
                    d_b_any::Which::Integer(int) => inner(self, &mut statement_and_params, int)?,
                    d_b_any::Which::Real(real) => inner(self, &mut statement_and_params, real)?,
                    d_b_any::Which::Text(text) => {
                        inner(self, &mut statement_and_params, text?.to_string()?)?
                    }
                    d_b_any::Which::Blob(blob) => inner(
                        self,
                        &mut statement_and_params,
                        std::str::from_utf8(blob?)?.to_owned(),
                    )?,
                    d_b_any::Which::Pointer(pointer) => {
                        let response = pointer
                            .get_as_capability::<saveable::Client<capnp::any_pointer::Owned>>()?
                            .save_request()
                            .send()
                            .promise
                            .await?;
                        let client =
                            capnp::capability::get_resolved_cap(response.get()?.get_ref()?).await;

                        inner(
                            self,
                            &mut statement_and_params,
                            self.get_sturdyref_id(client)?,
                        )?
                    }
                },
                expr::Which::Bindparam(_) => {
                    return Err(capnp::Error::failed(
                        "Select result can't be a bindparam".into(),
                    ));
                }
                expr::Which::Column(table_column) => {
                    let table_column = table_column?;
                    statement_and_params.statement.push_str(
                        format!(
                            "tableref{}.{}, ",
                            table_column.get_reference(),
                            table_column.get_col_name()?.to_str()?
                        )
                        .as_str(),
                    );
                }
                expr::Which::Functioninvocation(func) => {
                    self.build_function_invocation(func?, &mut statement_and_params)
                        .await?;
                    statement_and_params.statement.push_str(", ");
                }
            }
            if let Some(name) = names_iter.next() {
                if statement_and_params.statement.as_bytes()
                    [statement_and_params.statement.len() - 2]
                    == b','
                {
                    statement_and_params
                        .statement
                        .truncate(statement_and_params.statement.len() - 2);
                }
                statement_and_params.statement.push_str(" AS ");
                statement_and_params.statement.push_str(name?.to_str()?);
                statement_and_params.statement.push_str(", ");
            }
        }
        if statement_and_params.statement.as_bytes()[statement_and_params.statement.len() - 2]
            == b','
        {
            statement_and_params
                .statement
                .truncate(statement_and_params.statement.len() - 2);
        }

        if from.has_tableorsubquery() || from.has_joinoperations() {
            statement_and_params.statement.push_str(" FROM ");
            statement_and_params =
                Box::pin(self.build_join_clause(from, statement_and_params)).await?;
        }
        if selectcore.has_sql_where() {
            statement_and_params.statement.push_str(" WHERE ");
            self.match_where(selectcore.get_sql_where()?, &mut statement_and_params)
                .await?;
            statement_and_params.statement.push(' ');
        }

        for merge_operation in mergeoperations.iter() {
            match merge_operation.get_operator()? {
                select::merge_operation::MergeOperator::Union => {
                    statement_and_params.statement.push_str(" UNION ")
                }
                select::merge_operation::MergeOperator::Unionall => {
                    statement_and_params.statement.push_str(" UNION ALL ")
                }
                select::merge_operation::MergeOperator::Intersect => {
                    statement_and_params.statement.push_str(" INTERSECT ")
                }
                select::merge_operation::MergeOperator::Except => {
                    statement_and_params.statement.push_str(" EXCEPT ")
                }
            }
            statement_and_params =
                Box::pin(self.build_select_statement(select, statement_and_params)).await?;
        }
        if !orderby.is_empty() {
            statement_and_params.statement.push_str(" ORDER BY ");
            for term in orderby.iter() {
                self.match_expr(term.get_expr()?, &mut statement_and_params)
                    .await?;
                //statement_and_params.statement.push_str(" last");

                match term.get_direction()? {
                    select::ordering_term::AscDesc::Asc => {
                        statement_and_params.statement.push_str(" ASC")
                    }
                    select::ordering_term::AscDesc::Desc => {
                        statement_and_params.statement.push_str(" DESC")
                    }
                }
                statement_and_params.statement.push_str(", ");
            }
            statement_and_params
                .statement
                .truncate(statement_and_params.statement.len() - 2);
        }
        if limit.has_limit() {
            statement_and_params.statement.push_str("LIMIT ");
            self.match_expr(limit.get_limit()?, &mut statement_and_params)
                .await?;
            statement_and_params.statement.push(' ');
        }
        if limit.has_offset() {
            statement_and_params.statement.push_str("OFFSET ");
            self.match_expr(limit.get_offset()?, &mut statement_and_params)
                .await?;
            statement_and_params.statement.push(' ');
        }

        Ok(statement_and_params)
    }
    async fn build_function_invocation<'a>(
        &self,
        function_reader: function_invocation::Reader<'a>,
        statement_and_params: &mut StatementAndParams,
    ) -> Result<(), capnp::Error> {
        let Some(server) = self
            .sql_function_set
            .borrow()
            .get_local_server_of_resolved(&function_reader.reborrow().get_function()?)
        else {
            return Err(capnp::Error::failed("Sql function cap invalid".to_string()));
        };
        statement_and_params
            .statement
            .push_str(server.function.as_str());
        if function_reader.has_params() {
            statement_and_params.statement.push_str(" (");
            for param in function_reader.get_params()?.iter() {
                Box::pin(self.match_expr(param, statement_and_params)).await?;
                statement_and_params.statement.push_str(", ");
            }
            statement_and_params
                .statement
                .truncate(statement_and_params.statement.len() - 2);
            statement_and_params.statement.push(')');
        }
        Ok(())
    }
    async fn build_join_clause<'a>(
        &self,
        join_clause: join_clause::Reader<'a>,
        mut statement_and_params: StatementAndParams,
    ) -> Result<StatementAndParams, capnp::Error> {
        match join_clause.get_tableorsubquery()?.which()? {
            table_or_subquery::Which::Tableref(tableref) => {
                self.build_table_ref(
                    capnp::capability::get_resolved_cap(tableref?).await,
                    &mut statement_and_params,
                )?;
            }
            table_or_subquery::Which::Tablefunctioninvocation(func) => {
                self.build_table_function(func?, &mut statement_and_params)
                    .await?;
            }
            table_or_subquery::Which::Select(select) => {
                statement_and_params = self
                    .build_select_statement(select?, statement_and_params)
                    .await?;
            }
            table_or_subquery::Which::Joinclause(join) => {
                statement_and_params =
                    Box::pin(self.build_join_clause(join?, statement_and_params)).await?;
            }
            table_or_subquery::Which::Null(()) => (),
        }
        for op in join_clause.get_joinoperations()?.iter() {
            match op.get_operator()?.which()? {
                join_clause::join_operation::join_operator::Which::InnerJoin(_) => {
                    statement_and_params.statement.push_str("INNER JOIN ");
                }
                join_clause::join_operation::join_operator::Which::OuterJoin(p) => {
                    match p? {
                        join_clause::join_operation::join_operator::JoinParameter::Left => {
                            statement_and_params.statement.push_str("LEFT OUTER ")
                        }
                        join_clause::join_operation::join_operator::JoinParameter::Right => {
                            statement_and_params.statement.push_str("RIGHT OUTER ")
                        }
                        join_clause::join_operation::join_operator::JoinParameter::Full => {
                            statement_and_params.statement.push_str("FULL OUTER ")
                        }
                        join_clause::join_operation::join_operator::JoinParameter::None => (),
                    }
                    statement_and_params.statement.push_str("JOIN ");
                }
                join_clause::join_operation::join_operator::Which::PlainJoin(p) => {
                    match p? {
                        join_clause::join_operation::join_operator::JoinParameter::Left => {
                            statement_and_params.statement.push_str("LEFT ")
                        }
                        join_clause::join_operation::join_operator::JoinParameter::Right => {
                            statement_and_params.statement.push_str("RIGHT ")
                        }
                        join_clause::join_operation::join_operator::JoinParameter::Full => {
                            statement_and_params.statement.push_str("FULL ")
                        }
                        join_clause::join_operation::join_operator::JoinParameter::None => (),
                    }
                    statement_and_params.statement.push_str("JOIN ");
                }
            }
            match op.get_tableorsubquery()?.which()? {
                table_or_subquery::Which::Tableref(tableref) => {
                    self.build_table_ref(
                        capnp::capability::get_resolved_cap(tableref?).await,
                        &mut statement_and_params,
                    )?;
                }
                table_or_subquery::Which::Tablefunctioninvocation(func) => {
                    self.build_table_function(func?, &mut statement_and_params)
                        .await?;
                }
                table_or_subquery::Which::Select(select) => {
                    statement_and_params = self
                        .build_select_statement(select?, statement_and_params)
                        .await?;
                }
                table_or_subquery::Which::Joinclause(join) => {
                    statement_and_params =
                        Box::pin(self.build_join_clause(join?, statement_and_params)).await?;
                }
                table_or_subquery::Which::Null(()) => (),
            }
            match op.get_joinconstraint()?.which()? {
                join_clause::join_operation::join_constraint::Which::Expr(expr) => {
                    statement_and_params.statement.push_str("ON ");
                    self.match_expr(expr?, &mut statement_and_params).await?;
                }
                join_clause::join_operation::join_constraint::Which::Cols(cols) => {
                    statement_and_params.statement.push_str("USING ");
                    statement_and_params.statement.push('(');
                    for col_name in cols?.iter() {
                        statement_and_params
                            .statement
                            .push_str(format!("{}, ", col_name?.to_str()?).as_str());
                    }
                    statement_and_params
                        .statement
                        .truncate(statement_and_params.statement.len() - 2);
                    statement_and_params.statement.push(')');
                }
                join_clause::join_operation::join_constraint::Which::Empty(_) => (),
            }
        }
        Ok(statement_and_params)
    }

    async fn match_expr<'a>(
        &self,
        expr: expr::Reader<'a>,
        statement_and_params: &mut StatementAndParams,
    ) -> capnp::Result<()> {
        match expr.which()? {
            expr::Which::Literal(dbany) => {
                self.match_dbany(dbany?, statement_and_params).await?;
            }
            expr::Which::Bindparam(_) => {
                statement_and_params
                    .sql_params
                    .push(rusqlite::types::Value::Null);
                statement_and_params
                    .bindparam_indexes
                    .push(statement_and_params.sql_params.len() - 1);
                statement_and_params
                    .statement
                    .push_str(format!("?{}", statement_and_params.sql_params.len()).as_str());
            }
            expr::Which::Column(table_column) => {
                let table_column = table_column?;
                statement_and_params.statement.push_str(
                    format!(
                        "tableref{}.{}",
                        table_column.get_reference(),
                        table_column.get_col_name()?.to_str()?
                    )
                    .as_str(),
                );
            }
            expr::Which::Functioninvocation(func) => {
                self.build_function_invocation(func?, statement_and_params)
                    .await?;
            }
        }
        Ok(())
    }
    async fn match_dbany<'a>(
        &self,
        dbany: d_b_any::Reader<'a>,
        statement_and_params: &mut StatementAndParams,
    ) -> capnp::Result<()> {
        fn inner(statement_and_params: &mut StatementAndParams, value: rusqlite::types::Value) {
            statement_and_params.sql_params.push(value);
            statement_and_params
                .statement
                .push_str(format!("?{}", statement_and_params.sql_params.len()).as_str());
        }

        let value = match dbany.which()? {
            d_b_any::Which::Null(_) => rusqlite::types::Value::Null,
            d_b_any::Which::Integer(int) => rusqlite::types::Value::Integer(int),
            d_b_any::Which::Real(real) => rusqlite::types::Value::Real(real),
            d_b_any::Which::Text(text) => rusqlite::types::Value::Text(text?.to_string()?),
            d_b_any::Which::Blob(blob) => rusqlite::types::Value::Blob(blob?.to_vec()),
            d_b_any::Which::Pointer(pointer) => {
                let response = pointer
                    .get_as_capability::<saveable::Client<capnp::any_pointer::Owned>>()?
                    .save_request()
                    .send()
                    .promise
                    .await?;
                let client = capnp::capability::get_resolved_cap(response.get()?.get_ref()?).await;

                rusqlite::types::Value::Integer(self.get_sturdyref_id(client)?)
            }
        };

        inner(statement_and_params, value);
        Ok(())
    }

    async fn match_where<'a>(
        &self,
        w_expr: where_expr::Reader<'a>,
        statement_and_params: &mut StatementAndParams,
    ) -> capnp::Result<()> {
        let cols = w_expr.get_cols()?;
        let cols_len = cols.len();
        if cols_len == 0 {
            return Err(capnp::Error::failed(
                "Where clause does not have any column names specified".to_string(),
            ));
        }
        if cols_len > 1 {
            statement_and_params.statement.push('(');
        }
        for column in cols.iter() {
            let column = column?.to_string()?;
            if !self.column_set.borrow_mut().contains(&column) {
                return Err(capnp::Error::failed(
                    "Invalid column specified in where clause".to_string(),
                ));
            }
            statement_and_params
                .statement
                .push_str(format!("{}, ", column).as_str());
        }
        statement_and_params
            .statement
            .truncate(statement_and_params.statement.len() - 2);
        if cols_len > 1 {
            statement_and_params.statement.push(')');
        }
        let operator_and_expr = w_expr.get_operator_and_expr()?;
        if operator_and_expr.is_empty() {
            return Err(capnp::Error::failed(
                "Where clause is missing operator and condition".to_string(),
            ));
        }
        for w_expr in operator_and_expr.iter() {
            match w_expr.get_operator()? {
                where_expr::Operator::Is => statement_and_params.statement.push_str(" IS "),
                where_expr::Operator::IsNot => statement_and_params.statement.push_str(" IS NOT "),
                where_expr::Operator::And => statement_and_params.statement.push_str(" AND "),
                where_expr::Operator::Or => statement_and_params.statement.push_str(" OR "),
            }
            if !w_expr.has_expr() {
                return Err(capnp::Error::failed(
                    "Where clause is missing condition".to_string(),
                ));
            }
            self.match_expr(w_expr.get_expr()?, statement_and_params)
                .await?;
        }
        Ok(())
    }
    async fn fill_in_bindparams<'a>(
        &self,
        bindparam_indexes: &Vec<usize>,
        params: &mut [rusqlite::types::Value],
        bindings_reader: capnp::struct_list::Reader<'a, d_b_any::Owned>,
    ) -> capnp::Result<()> {
        let mut bindings_iter = bindings_reader.iter();
        for index in bindparam_indexes {
            if let Some(param) = bindings_iter.next() {
                params[*index] = match param.which()? {
                    d_b_any::Which::Null(_) => rusqlite::types::Value::Null,
                    d_b_any::Which::Integer(i) => rusqlite::types::Value::Integer(i),
                    d_b_any::Which::Real(r) => rusqlite::types::Value::Real(r),
                    d_b_any::Which::Text(text) => rusqlite::types::Value::Text(text?.to_string()?),
                    d_b_any::Which::Blob(blob) => rusqlite::types::Value::Blob(blob?.to_vec()),
                    d_b_any::Which::Pointer(pointer) => {
                        let response = pointer
                            .get_as_capability::<saveable::Client<capnp::any_pointer::Owned>>()?
                            .save_request()
                            .send()
                            .promise
                            .await?;
                        let client =
                            capnp::capability::get_resolved_cap(response.get()?.get_ref()?).await;

                        rusqlite::types::Value::Integer(self.get_sturdyref_id(client)?)
                    }
                }
            } else {
                return Err(capnp::Error::failed(
                    "Not enough params provided for binding slots specified in prepare statement"
                        .to_string(),
                ));
            }
        }
        if bindings_iter.next().is_some() {
            return Err(capnp::Error::failed(
                "Too many params provided for binding slots specified in prepare statement"
                    .to_string(),
            ));
        }
        Ok(())
    }
}

fn create_column_set(conn: &Connection) -> capnp::Result<HashSet<String>> {
    let mut columns = HashSet::new();
<<<<<<< HEAD
    let mut table_list_statement = conn.prepare("PRAGMA table_list").map_err(|_| capnp::Error::failed("Failed to query for table names".to_string()))?;
    let mut table_list = table_list_statement.query(()).map_err(|_| capnp::Error::failed("Failed to query for table names".to_string()))?;
    while let Ok(Some(row)) = table_list.next() {
        let Ok(rusqlite::types::ValueRef::Text(table_name)) = row.get_ref(1) else {
            return Err(capnp::Error::failed("Failed to read table name".to_string()));
        };
        let mut statement = conn.prepare(format!("PRAGMA table_info({})", std::str::from_utf8(table_name)?).as_str()).map_err(|_| capnp::Error::failed("Failed to query for column names".to_string()))?;
        let mut res = statement.query(()).map_err(|_| capnp::Error::failed("Failed to query for column names".to_string()))?;
        while let Ok(Some(row)) = res.next() {
            let Ok(rusqlite::types::ValueRef::Text(name)) = row.get_ref(1) else {
                return Err(capnp::Error::failed("Failed to read column name".to_string()));
=======
    let mut table_list_statement = conn
        .prepare("PRAGMA table_list")
        .map_err(|_| capnp::Error::failed("Failed to query for table names".to_string()))?;
    let mut table_list = table_list_statement
        .query(())
        .map_err(|_| capnp::Error::failed("Failed to query for table names".to_string()))?;
    while let Ok(Some(row)) = table_list.next() {
        let Ok(rusqlite::types::ValueRef::Text(table_name)) = row.get_ref(1) else {
            return Err(capnp::Error::failed(
                "Failed to read table name".to_string(),
            ));
        };
        let mut statement = conn
            .prepare(format!("PRAGMA table_info({})", std::str::from_utf8(table_name)?).as_str())
            .map_err(|_| capnp::Error::failed("Failed to query for column names".to_string()))?;
        let mut res = statement
            .query(())
            .map_err(|_| capnp::Error::failed("Failed to query for column names".to_string()))?;
        while let Ok(Some(row)) = res.next() {
            let Ok(rusqlite::types::ValueRef::Text(name)) = row.get_ref(1) else {
                return Err(capnp::Error::failed(
                    "Failed to read column name".to_string(),
                ));
>>>>>>> a25a3ef8
            };
            columns.insert(std::str::from_utf8(name)?.to_string());
        }
    }
    Ok(columns)
}

use crate::storage_capnp::restore;

impl restore::Server<crate::sqlite_capnp::storage::Owned> for SqliteDatabase {
    async fn restore(
        &self,
        params: restore::RestoreParams<crate::sqlite_capnp::storage::Owned>,
        mut results: restore::RestoreResults<crate::sqlite_capnp::storage::Owned>,
    ) -> Result<(), ::capnp::Error> {
        let data = params.get()?.get_data()?;
        let hook = if data.get_id() == AccessLevel::Index as u8 {
            self.index_set
                .borrow_mut()
                .new_client(IndexImpl {
                    name: data.get_data(),
                    db: self
                        .this
                        .upgrade()
                        .ok_or(capnp::Error::failed("Database no longer exists".into()))?,
                })
                .client
                .hook
        } else {
            let access_level = AccessLevel::try_from(data.get_id())
                .map_err(|e| capnp::Error::failed(e.to_string()))?;

            let cap = TableRefImpl {
                access: access_level,
                table_name: data.get_data(),
                db: self
                    .this
                    .upgrade()
                    .ok_or(capnp::Error::failed("Database no longer exists".into()))?,
            };

            let mut capset = self.table_ref_set.as_ref().borrow_mut();
            match access_level {
                AccessLevel::ReadOnly => {
                    capset
                        .new_generic_client::<r_o_table_ref::Client>(cap)
                        .client
                        .hook
                }
                AccessLevel::AppendOnly => {
                    capset
                        .new_generic_client::<r_a_table_ref::Client>(cap)
                        .client
                        .hook
                }
                AccessLevel::ReadWrite => {
                    capset
                        .new_generic_client::<table_ref::Client>(cap)
                        .client
                        .hook
                }
                AccessLevel::Admin => capset.new_generic_client::<table::Client>(cap).client.hook,
                _ => {
                    return Err(capnp::Error::failed(format!(
                        "Unexpected access level {}",
                        access_level as u8
                    )))
                }
            }
        };

        results.get().init_cap().set_as_capability(hook);
        Ok(())
    }
}

impl crate::sqlite_capnp::root::Server for SqliteDatabase {}

#[capnproto_rpc(r_o_database)]
impl r_o_database::Server for SqliteDatabase {
    async fn select(&self, q: Select) {
        let statement_and_params = self
            .build_select_statement(q, StatementAndParams::new(80))
            .await?;

        let mut stmt = self
            .connection
            .prepare(statement_and_params.statement.as_str())
            .map_err(convert_rusqlite_error)?;
        let rows = stmt
            .query(params_from_iter(statement_and_params.sql_params.iter()))
            .map_err(convert_rusqlite_error)?;
        let row_vec = build_results_stream_buffer(rows)?;
        results
            .get()
            .set_res(capnp_rpc::new_client(PlaceholderResults {
                buffer: row_vec,
                last_id: Cell::new(0),
                db: self
                    .this
                    .upgrade()
                    .ok_or(capnp::Error::failed("Database no longer exists".into()))?,
            }));

        Ok(())
    }

    async fn prepare_select(&self, q: Select) {
        let statement_and_params = self
            .build_select_statement(q, StatementAndParams::new(80))
            .await?;
        let client = self
            .prepared_select_set
            .borrow_mut()
            .new_client(statement_and_params);
        results.get().set_stmt(client);
        Ok(())
    }
    async fn run_prepared_select(&self, stmt: PreparedStatement<Select>, bindings: List<DBAny>) {
        let resolved = capnp::capability::get_resolved_cap(stmt).await;
        let Some(statement_and_params) = self
            .prepared_select_set
            .borrow_mut()
            .get_local_server_of_resolved(&resolved)
        else {
            return Err(capnp::Error::failed(
                "Prepared statement doesn't exist, or was created on a different machine"
                    .to_string(),
            ));
        };

        let mut prepared = self
            .connection
            .prepare_cached(statement_and_params.statement.as_str())
            .map_err(convert_rusqlite_error)?;
        let mut params = statement_and_params.sql_params.clone();
        self.fill_in_bindparams(
            &statement_and_params.bindparam_indexes,
            &mut params,
            bindings,
        )
        .await?;
        let rows = prepared
            .query(params_from_iter(params.iter()))
            .map_err(convert_rusqlite_error)?;
        let row_vec = build_results_stream_buffer(rows)?;
        results
            .get()
            .set_res(capnp_rpc::new_client(PlaceholderResults {
                buffer: row_vec,
                last_id: Cell::new(0),
                db: self
                    .this
                    .upgrade()
                    .ok_or(capnp::Error::failed("Database no longer exists".into()))?,
            }));
        Ok(())
    }
}

#[capnproto_rpc(database)]
impl database::Server for SqliteDatabase {
    async fn insert(&self, ins: Insert) {
        let statement_and_params = self
            .build_insert_statement(ins, StatementAndParams::new(100))
            .await?;
        let mut stmt = self
            .connection
            .prepare(statement_and_params.statement.as_str())
            .map_err(convert_rusqlite_error)?;
        let rows = stmt
            .query(params_from_iter(statement_and_params.sql_params.iter()))
            .map_err(convert_rusqlite_error)?;
        let row_vec = build_results_stream_buffer(rows)?;
        results
            .get()
            .set_res(capnp_rpc::new_client(PlaceholderResults {
                buffer: row_vec,
                last_id: Cell::new(0),
                db: self
                    .this
                    .upgrade()
                    .ok_or(capnp::Error::failed("Database no longer exists".into()))?,
            }));
        Ok(())
    }
    async fn prepare_insert(&self, ins: Insert) {
        let statement_and_params = self
            .build_insert_statement(ins, StatementAndParams::new(100))
            .await?;
        let client = self
            .prepared_insert_set
            .borrow_mut()
            .new_client(statement_and_params);
        results.get().set_stmt(client);
        Ok(())
    }

    async fn run_prepared_insert(&self, stmt: PreparedStatement<Insert>, bindings: List<DBAny>) {
        let resolved = capnp::capability::get_resolved_cap(stmt).await;
        let Some(statement_and_params) = self
            .prepared_insert_set
            .borrow_mut()
            .get_local_server_of_resolved(&resolved)
        else {
            return Err(capnp::Error::failed(
                "Prepared statement doesn't exist, or was created on a different machine"
                    .to_string(),
            ));
        };
        let mut prepared = self
            .connection
            .prepare_cached(statement_and_params.statement.as_str())
            .map_err(convert_rusqlite_error)?;
        let mut params = statement_and_params.sql_params.clone();
        self.fill_in_bindparams(
            &statement_and_params.bindparam_indexes,
            &mut params,
            bindings,
        )
        .await?;
        let rows = prepared
            .query(params_from_iter(params.iter()))
            .map_err(convert_rusqlite_error)?;
        let row_vec = build_results_stream_buffer(rows)?;
        results
            .get()
            .set_res(capnp_rpc::new_client(PlaceholderResults {
                buffer: row_vec,
                last_id: Cell::new(0),
                db: self
                    .this
                    .upgrade()
                    .ok_or(capnp::Error::failed("Database no longer exists".into()))?,
            }));
        Ok(())
    }
    async fn update(&self, upd: Update) {
        let statement_and_params = self
            .build_update_statement(upd, StatementAndParams::new(120))
            .await?;
        let mut stmt = self
            .connection
            .prepare(statement_and_params.statement.as_str())
            .map_err(convert_rusqlite_error)?;
        let rows = stmt
            .query(params_from_iter(statement_and_params.sql_params.iter()))
            .map_err(convert_rusqlite_error)?;
        let row_vec = build_results_stream_buffer(rows)?;
        results
            .get()
            .set_res(capnp_rpc::new_client(PlaceholderResults {
                buffer: row_vec,
                last_id: Cell::new(0),
                db: self
                    .this
                    .upgrade()
                    .ok_or(capnp::Error::failed("Database no longer exists".into()))?,
            }));
        Ok(())
    }
    async fn prepare_update(&self, upd: Update) {
        let statement_and_params = self
            .build_update_statement(upd, StatementAndParams::new(120))
            .await?;
        let client = self
            .prepared_update_set
            .borrow_mut()
            .new_client(statement_and_params);
        results.get().set_stmt(client);
        Ok(())
    }
    async fn run_prepared_update(&self, stmt: PreparedStatement<Update>, bindings: List<DBAny>) {
        let resolved = capnp::capability::get_resolved_cap(stmt).await;
        let Some(statement_and_params) = self
            .prepared_update_set
            .borrow_mut()
            .get_local_server_of_resolved(&resolved)
        else {
            return Err(capnp::Error::failed(
                "Prepared statement doesn't exist, or was created on a different machine"
                    .to_string(),
            ));
        };
        let mut prepared = self
            .connection
            .prepare_cached(statement_and_params.statement.as_str())
            .map_err(convert_rusqlite_error)?;
        let mut params = statement_and_params.sql_params.clone();
        self.fill_in_bindparams(
            &statement_and_params.bindparam_indexes,
            &mut params,
            bindings,
        )
        .await?;
        let rows = prepared
            .query(params_from_iter(params.iter()))
            .map_err(convert_rusqlite_error)?;
        let row_vec = build_results_stream_buffer(rows)?;
        results
            .get()
            .set_res(capnp_rpc::new_client(PlaceholderResults {
                buffer: row_vec,
                last_id: Cell::new(0),
                db: self
                    .this
                    .upgrade()
                    .ok_or(capnp::Error::failed("Database no longer exists".into()))?,
            }));
        Ok(())
    }
    async fn delete(&self, del: Delete) {
        let statement_and_params = self
            .build_delete_statement(del, StatementAndParams::new(80))
            .await?;
        let mut stmt = self
            .connection
            .prepare(statement_and_params.statement.as_str())
            .map_err(convert_rusqlite_error)?;
        let rows = stmt
            .query(params_from_iter(statement_and_params.sql_params.iter()))
            .map_err(convert_rusqlite_error)?;
        let row_vec = build_results_stream_buffer(rows)?;
        results
            .get()
            .set_res(capnp_rpc::new_client(PlaceholderResults {
                buffer: row_vec,
                last_id: Cell::new(0),
                db: self
                    .this
                    .upgrade()
                    .ok_or(capnp::Error::failed("Database no longer exists".into()))?,
            }));
        Ok(())
    }
    async fn prepare_delete(&self, del: Delete) {
        let statement_and_params = self
            .build_delete_statement(del, StatementAndParams::new(80))
            .await?;
        let client = self
            .prepared_delete_set
            .borrow_mut()
            .new_client(statement_and_params);
        results.get().set_stmt(client);
        Ok(())
    }
    async fn run_prepared_delete(&self, stmt: PreparedStatement<Delete>, bindings: List<DBAny>) {
        let resolved = capnp::capability::get_resolved_cap(stmt).await;
        let Some(statement_and_params) = self
            .prepared_delete_set
            .borrow_mut()
            .get_local_server_of_resolved(&resolved)
        else {
            return Err(capnp::Error::failed(
                "Prepared statement doesn't exist, or was created on a different machine"
                    .to_string(),
            ));
        };
        let mut prepared = self
            .connection
            .prepare_cached(statement_and_params.statement.as_str())
            .map_err(convert_rusqlite_error)?;
        let mut params = statement_and_params.sql_params.clone();
        self.fill_in_bindparams(
            &statement_and_params.bindparam_indexes,
            &mut params,
            bindings,
        )
        .await?;
        let rows = prepared
            .query(params_from_iter(params.iter()))
            .map_err(convert_rusqlite_error)?;
        let row_vec = build_results_stream_buffer(rows)?;
        results
            .get()
            .set_res(capnp_rpc::new_client(PlaceholderResults {
                buffer: row_vec,
                last_id: Cell::new(0),
                db: self
                    .this
                    .upgrade()
                    .ok_or(capnp::Error::failed("Database no longer exists".into()))?,
            }));
        Ok(())
    }
}
#[derive(Clone)]
pub struct TableRefImpl {
    access: AccessLevel,
    table_name: u64,
    db: Rc<ServerDispatch<SqliteDatabase>>,
}

impl TableRefImpl {
    async fn save_generic<T: capnp::traits::Owned>(&self) -> capnp::Result<sturdy_ref::Client<T>> {
        let id = self
            .db
            .get_string_index(crate::keystone::BUILTIN_SQLITE)
            .map_err(|e| capnp::Error::failed(e.to_string()))?;
        let mut msg = capnp::message::Builder::new_default();
        let mut builder = msg.init_root::<crate::sqlite_capnp::storage::Builder>();
        builder.set_id(self.access.into());
        builder.set_data(self.table_name);
        let sturdyref = crate::sturdyref::SturdyRefImpl::init(
            id as u64,
            builder.into_reader(),
            self.db.clone(),
        )
        .await
        .map_err(|e| capnp::Error::failed(e.to_string()))?;

        let cap: sturdy_ref::Client<T> = self
            .db
            .sturdyref_set
            .borrow_mut()
            .new_generic_client(sturdyref);
        Ok(cap)
    }

    fn restrict_generic<T: FromClientHook>(&self, access: AccessLevel) -> capnp::Result<T> {
        if (self.access as u8) < (access as u8) {
            Err(capnp::Error::unimplemented(format!(
                "Self access level {} is below the target access level {}",
                self.access as u8, access as u8
            )))
        } else {
            Ok(self
                .db
                .server
                .table_ref_set
                .as_ref()
                .borrow_mut()
                .new_generic_client(TableRefImpl {
                    access,
                    table_name: self.table_name,
                    db: self.db.clone(),
                }))
        }
    }
}

#[capnproto_rpc(saveable)]
impl saveable::Server<r_o_table_ref::Owned> for TableRefImpl {
    async fn save(&self) {
        results
            .get()
            .set_ref(self.save_generic::<r_o_table_ref::Owned>().await?);
        Ok(())
    }
}

#[capnproto_rpc(saveable)]
impl saveable::Server<r_a_table_ref::Owned> for TableRefImpl {
    async fn save(&self) {
        results
            .get()
            .set_ref(self.save_generic::<r_a_table_ref::Owned>().await?);
        Ok(())
    }
}

#[capnproto_rpc(saveable)]
impl saveable::Server<table_ref::Owned> for TableRefImpl {
    async fn save(&self) {
        results
            .get()
            .set_ref(self.save_generic::<table_ref::Owned>().await?);
        Ok(())
    }
}

#[capnproto_rpc(saveable)]
impl saveable::Server<table::Owned> for TableRefImpl {
    async fn save(&self) {
        results
            .get()
            .set_ref(self.save_generic::<table::Owned>().await?);
        Ok(())
    }
}

#[capnproto_rpc(r_o_table_ref)]
impl r_o_table_ref::Server for TableRefImpl {}

#[capnproto_rpc(r_a_table_ref)]
impl r_a_table_ref::Server for TableRefImpl {
    async fn readonly(&self) {
        results
            .get()
            .set_res(self.restrict_generic(AccessLevel::ReadOnly)?);
        Ok(())
    }
}
#[capnproto_rpc(table_ref)]
impl table_ref::Server for TableRefImpl {
    async fn appendonly(&self) {
        results
            .get()
            .set_res(self.restrict_generic(AccessLevel::AppendOnly)?);
        Ok(())
    }
}
#[capnproto_rpc(table)]
impl table::Server for TableRefImpl {
    async fn adminless(&self) {
        results
            .get()
            .set_res(self.restrict_generic(AccessLevel::ReadWrite)?);
        Ok(())
    }
}
struct IndexImpl {
    name: u64,
    db: Rc<ServerDispatch<SqliteDatabase>>,
}

#[capnproto_rpc(index)]
impl index::Server for IndexImpl {}

#[capnproto_rpc(saveable)]
impl saveable::Server<index::Owned> for IndexImpl {
    async fn save(&self) {
        let id = self
            .db
            .get_string_index(crate::keystone::BUILTIN_SQLITE)
            .map_err(|e| capnp::Error::failed(e.to_string()))?;

        let mut msg = capnp::message::Builder::new_default();
        let mut builder = msg.init_root::<crate::sqlite_capnp::storage::Builder>();
        builder.set_id(AccessLevel::Index.into());
        builder.set_data(self.name);

        let sturdyref = crate::sturdyref::SturdyRefImpl::init(
            id as u64,
            builder.into_reader(),
            self.db.clone(),
        )
        .await
        .map_err(|e| capnp::Error::failed(e.to_string()))?;

        let cap: sturdy_ref::Client<index::Owned> = self
            .db
            .sturdyref_set
            .borrow_mut()
            .new_generic_client(sturdyref);
        results.get().set_ref(cap);
        Ok(())
    }
}

#[capnproto_rpc(add_d_b)]
impl add_d_b::Server for SqliteDatabase {
    async fn create_table(&self, def: List) {
        let table = generate_table_name(
            AccessLevel::Admin,
            self.this
                .upgrade()
                .ok_or(capnp::Error::failed("Database no longer exists".into()))?,
        );
        let mut statement = String::new();
        statement.push_str(
            format!(
                "CREATE TABLE {}{} (id INTEGER PRIMARY KEY, ",
                TABLE_PREFIX, table.table_name
            )
            .as_str(),
        );
        self.column_set.borrow_mut().insert("id".to_string());

        for field in def.iter() {
            let field_name = field.get_name()?.to_string()?;
            statement.push_str(field_name.as_str());
            self.column_set.borrow_mut().insert(field_name);
            match field.get_base_type()? {
                table_field::Type::Integer => statement.push_str(" INTEGER"),
                table_field::Type::Real => statement.push_str(" REAL"),
                table_field::Type::Text => statement.push_str(" TEXT"),
                table_field::Type::Blob => statement.push_str(" BLOB"),
                table_field::Type::Pointer => statement.push_str(" INTEGER"),
            }
            if !field.get_nullable() {
                statement.push_str(" NOT NULL");
            }
            statement.push_str(", ");
        }
        if statement.as_bytes()[statement.len() - 2] == b',' {
            statement.truncate(statement.len() - 2);
        }
        statement.push(')');
        self.connection
            .execute(statement.as_str(), ())
            .map_err(convert_rusqlite_error)?;
        let table_client: table::Client = self
            .table_ref_set
            .as_ref()
            .borrow_mut()
            .new_generic_client(table);
        results.get().set_res(table_client);
        Ok(())
    }
    async fn create_view(&self, names: List<Text>, def: Select) {
        let mut statement = String::new();
        let view_name = create_view_name(
            self.this
                .upgrade()
                .ok_or(capnp::Error::failed("Database no longer exists".into()))?,
        );
        statement
            .push_str(format!("CREATE VIEW {}{} ", VIEW_PREFIX, view_name.table_name).as_str());

        if !names.is_empty() {
            statement.push('(');
            for name in names.iter() {
                let name = name?.to_string()?;
                statement.push_str(name.as_str());
                statement.push_str(", ");
                self.column_set.borrow_mut().insert(name);
            }
            if statement.as_bytes()[statement.len() - 2] == b',' {
                statement.truncate(statement.len() - 2);
            }
            statement.push_str(") ");
        }
        statement.push_str("AS ");
        let statement_and_params = self
            .build_select_statement(def, StatementAndParams::new(80))
            .await?;
        statement.push_str(statement_and_params.statement.as_str());
        self.connection
            .execute(
                statement.as_str(),
                params_from_iter(statement_and_params.sql_params.iter()),
            )
            .map_err(convert_rusqlite_error)?;
        let client = self
            .table_ref_set
            .as_ref()
            .borrow_mut()
            .new_generic_client(view_name);
        results.get().set_res(client);
        Ok(())
    }
    #[allow(unused_variables)]
    async fn create_restricted_table(&self, base: Table, restriction: List<TableRestriction>) {
        results.get();
        todo!()
    }
    async fn create_index(&self, base: TableRef, cols: List<IndexedColumn>) {
        let mut statement_and_params = StatementAndParams::new(80);
        let index_name = create_index_name(
            self.this
                .upgrade()
                .ok_or(capnp::Error::failed("Database no longer exists".into()))?,
        );
        statement_and_params
            .statement
            .push_str(format!("CREATE INDEX {}{} ON ", INDEX_PREFIX, index_name.name,).as_str());

        let base = capnp::capability::get_resolved_cap(base).await;
        {
            let inner = base.cast_to::<table::Client>();
            let Some(server) = self
                .table_ref_set
                .as_ref()
                .borrow_mut()
                .get_local_server_of_resolved(&inner)
            else {
                return Err(capnp::Error::failed(
                    "Table ref invalid for this database or insufficient permissions".to_string(),
                ));
            };

            match server.access {
                AccessLevel::Admin | AccessLevel::ReadWrite => (),
                _ => {
                    return Err(capnp::Error::failed(
                        "Readonly or AppendOnly ref was used, but needed write permissions.".into(),
                    ))
                }
            }

            statement_and_params.statement.push_str(
                format!(
                    "{}{} AS tableref{} ",
                    TABLE_PREFIX, server.table_name, statement_and_params.tableref_number
                )
                .as_str(),
            );
            statement_and_params.tableref_number += 1;
        }
        statement_and_params.statement.push('(');
        for index_column in cols.iter() {
            match index_column.which()? {
                indexed_column::Which::Name(name) => {
                    statement_and_params.statement.push_str(name?.to_str()?);
                }
                indexed_column::Which::Expr(expr) => {
                    self.match_expr(expr?, &mut statement_and_params).await?;
                }
            }
            statement_and_params.statement.push_str(", ");
        }
        if statement_and_params.statement.as_bytes()[statement_and_params.statement.len() - 2]
            == b','
        {
            statement_and_params
                .statement
                .truncate(statement_and_params.statement.len() - 2);
        }
        statement_and_params.statement.push(')');

        if params.get()?.has_sql_where() {
            statement_and_params.statement.push_str("WHERE ");
            self.match_where(params.get()?.get_sql_where()?, &mut statement_and_params)
                .await?;
        }
        let mut stmt = self
            .connection
            .prepare(statement_and_params.statement.as_str())
            .map_err(convert_rusqlite_error)?;
        let _rows = stmt
            .query(params_from_iter(statement_and_params.sql_params.iter()))
            .map_err(convert_rusqlite_error)?;
        results
            .get()
            .set_res(self.index_set.borrow_mut().new_client(index_name));
        Ok(())
    }
}
struct SqlFunction {
    function: Rc<String>,
}
struct TableFunction {
    function: Rc<String>,
}
impl table_function_ref::Server for TableFunction {}
impl sql_function::Server for SqlFunction {}
impl prepared_statement::Server<insert::Owned> for StatementAndParams {}
impl prepared_statement::Server<select::Owned> for StatementAndParams {}
impl prepared_statement::Server<delete::Owned> for StatementAndParams {}
impl prepared_statement::Server<update::Owned> for StatementAndParams {}

const TABLE_PREFIX: &str = "table";
const INDEX_PREFIX: &str = "index";
const VIEW_PREFIX: &str = "view";

fn generate_table_name(
    access: AccessLevel,
    db: Rc<ServerDispatch<SqliteDatabase>>,
) -> TableRefImpl {
    TableRefImpl {
        access,
        table_name: rand::random::<u64>(),
        db,
    }
}
fn create_index_name(db: Rc<ServerDispatch<SqliteDatabase>>) -> IndexImpl {
    IndexImpl {
        name: rand::random::<u64>(),
        db,
    }
}
fn create_view_name(db: Rc<ServerDispatch<SqliteDatabase>>) -> TableRefImpl {
    TableRefImpl {
        access: AccessLevel::ReadOnly,
        table_name: rand::random::<u64>(),
        db,
    }
}
struct StatementAndParams {
    statement: String,
    sql_params: Vec<rusqlite::types::Value>,
    bindparam_indexes: Vec<usize>,
    tableref_number: u16,
}
impl StatementAndParams {
    fn new(min_statement_size: usize) -> Self {
        Self {
            statement: String::with_capacity(min_statement_size),
            sql_params: Vec::new(),
            bindparam_indexes: Vec::new(),
            tableref_number: 0,
        }
    }
}

fn build_results_stream_buffer(mut rows: rusqlite::Rows<'_>) -> capnp::Result<Vec<Vec<SqlDBAny>>> {
    let mut row_vec = Vec::new();
    while let Ok(Some(row)) = rows.next() {
        let mut value_vec = Vec::new();
        let mut i = 0;
        while let Ok(value) = row.get_ref(i) {
            match value {
                rusqlite::types::ValueRef::Null => value_vec.push(SqlDBAny::None),
                rusqlite::types::ValueRef::Integer(int) => value_vec.push(SqlDBAny::Int(int)),
                rusqlite::types::ValueRef::Real(r) => value_vec.push(SqlDBAny::Real(r)),
                rusqlite::types::ValueRef::Text(t) => {
                    value_vec.push(SqlDBAny::Str(std::str::from_utf8(t)?.to_string()))
                }
                rusqlite::types::ValueRef::Blob(b) => value_vec.push(SqlDBAny::Blob(b.to_vec())),
            }
            i += 1;
        }
        row_vec.push(value_vec)
    }
    Ok(row_vec)
}
#[cfg(test)]
mod tests {
    use crate::sqlite_capnp::insert::source;
    use crate::sqlite_capnp::select_core;
    use capnp::private::capability::ClientHook;
    use tempfile::NamedTempFile;

    use super::*;
    #[tokio::test]
    async fn test_sqlite() -> eyre::Result<()> {
        let db_path = NamedTempFile::new().unwrap().into_temp_path();
        let hook = capnp_rpc::local::Client::from_rc(SqliteDatabase::new(
            db_path.to_path_buf(),
            OpenFlags::default(),
            Default::default(),
            Default::default(),
        )?)
        .add_ref();
        let client: add_d_b::Client = FromClientHook::new(hook);

        let create_table_request = client.build_create_table_request(vec![
            table_field::TableField {
                _name: "name".to_string(),
                _base_type: table_field::Type::Text,
                _nullable: false,
            },
            table_field::TableField {
                _name: "data".to_string(),
                _base_type: table_field::Type::Blob,
                _nullable: true,
            },
        ]);

        let table_cap = create_table_request
            .send()
            .promise
            .await?
            .get()?
            .get_res()?;

        let ra_table_ref_cap = table_cap
            .adminless_request()
            .send()
            .promise
            .await?
            .get()?
            .get_res()?
            .appendonly_request()
            .send()
            .promise
            .await?
            .get()?
            .get_res()?;

        let ro_tableref_cap = ra_table_ref_cap
            .readonly_request()
            .send()
            .promise
            .await?
            .get()?
            .get_res()?;

        let insert_request = client
            .clone()
            .cast_to::<database::Client>()
            .build_insert_request(Some(insert::Insert {
                _fallback: insert::ConflictStrategy::Fail,
                _target: ra_table_ref_cap.clone(),
                _source: source::Source::_Values(vec![vec![
                    DBAny::_Text("Steven".to_string()),
                    DBAny::_Null(()),
                ]]),
                _cols: vec!["name".to_string(), "data".to_string()],
                _returning: Vec::new(),
            }));
        insert_request.send().promise.await?;

        let insert_request = client
            .clone()
            .cast_to::<database::Client>()
            .build_insert_request(Some(insert::Insert {
                _fallback: insert::ConflictStrategy::Abort,
                _target: ra_table_ref_cap.clone(),
                _source: source::Source::_Values(vec![vec![
                    DBAny::_Text("ToUpdate".to_string()),
                    DBAny::_Blob(vec![4, 5, 6]),
                ]]),
                _cols: vec!["name".to_string(), "data".to_string()],
                _returning: Vec::new(),
            }));
        insert_request.send().promise.await?;

        let update_request = client
            .clone()
            .cast_to::<database::Client>()
            .build_update_request(Some(update::Update {
                _fallback: update::ConflictStrategy::Fail,
                _assignments: vec![
                    update::assignment::Assignment {
                        _name: "name".to_string(),
                        _expr: Some(expr::Expr::_Literal(DBAny::_Text("Updated".to_string()))),
                    },
                    update::assignment::Assignment {
                        _name: "data".to_string(),
                        _expr: Some(expr::Expr::_Literal(DBAny::_Null(()))),
                    },
                ],
                _from: Some(join_clause::JoinClause {
                    _tableorsubquery: Some(table_or_subquery::TableOrSubquery::_Tableref(
                        ro_tableref_cap.clone(),
                    )),
                    _joinoperations: Vec::new(),
                }),
                _sql_where: Some(where_expr::WhereExpr {
                    _cols: vec!["name".to_string()],
                    _operator_and_expr: vec![where_expr::op_and_expr::OpAndExpr {
                        _operator: where_expr::Operator::Is,
                        _expr: Some(expr::Expr::_Literal(DBAny::_Text("ToUpdate".to_string()))),
                    }],
                }),
                _returning: Vec::new(),
            }));
        update_request.send().promise.await?;

        let prepare_insert_request = client
            .clone()
            .cast_to::<database::Client>()
            .build_prepare_insert_request(Some(insert::Insert {
                _fallback: insert::ConflictStrategy::Ignore,
                _target: ra_table_ref_cap.clone(),
                _cols: vec!["name".to_string(), "data".to_string()],
                _source: insert::source::Source::_Values(vec![vec![
                    DBAny::_Text("Mike".to_string()),
                    DBAny::_Blob(vec![1, 2, 3]),
                ]]),
                _returning: vec![expr::Expr::_Bindparam(())],
            }));
        let prepared = prepare_insert_request
            .send()
            .promise
            .await?
            .get()?
            .get_stmt()?;
        let mut run_request = client
            .clone()
            .cast_to::<database::Client>()
            .run_prepared_insert_request();
        run_request.get().set_stmt(prepared);
        run_request
            .get()
            .init_bindings(1)
            .get(0)
            .set_text("meow".into());
        run_request.send().promise.await?;

        let select_request = client
            .clone()
            .cast_to::<r_o_database::Client>()
            .build_select_request(Some(select::Select {
                _selectcore: Some(Box::new(select_core::SelectCore {
                    _from: Some(join_clause::JoinClause {
                        _tableorsubquery: Some(table_or_subquery::TableOrSubquery::_Tableref(
                            ro_tableref_cap,
                        )),
                        _joinoperations: Vec::new(),
                    }),
                    _results: vec![
                        expr::Expr::_Literal(DBAny::_Text("id".to_string())),
                        expr::Expr::_Literal(DBAny::_Text("name".to_string())),
                        expr::Expr::_Literal(DBAny::_Text("data".to_string())),
                    ],
                    _sql_where: None,
                })),
                _mergeoperations: Vec::new(),
                _orderby: Vec::new(),
                _limit: None,
                _names: Vec::new(),
            }));

        let res_stream = select_request.send().promise.await?.get()?.get_res()?;
        let mut next_request = res_stream.next_request();
        next_request.get().set_size(8);
        let res = next_request.send().promise.await?;
        let rows = res.get()?.get_res()?.get_results()?;
        for row in rows.iter() {
            for value in row?.iter() {
                match value.which()? {
                    d_b_any::Which::Null(()) => print!("None "),
                    d_b_any::Which::Integer(int) => print!("{int} "),
                    d_b_any::Which::Real(real) => print!("{real} "),
                    d_b_any::Which::Text(text) => print!("{} ", text?.to_str()?),
                    d_b_any::Which::Blob(blob) => print!("{} ", std::str::from_utf8(blob?)?),
                    d_b_any::Which::Pointer(_) => print!("anypointer "),
                }
            }
            println!();
        }

        let mut delete_from_table_request = client
            .clone()
            .cast_to::<database::Client>()
            .delete_request();
        let mut builder = delete_from_table_request.get().init_del();
        let table_ref = table_cap
            .adminless_request()
            .send()
            .promise
            .await?
            .get()?
            .get_res()?;
        builder.set_from(table_ref);
        delete_from_table_request.send().promise.await?;

        Ok(())
    }
}

fn convert_rusqlite_error(err: rusqlite::Error) -> capnp::Error {
    // When we are testing things, output the actual sqlite error
    #[cfg(test)]
    return capnp::Error::failed(err.to_string());

    #[cfg(not(test))]
    match err {
        rusqlite::Error::SqliteFailure(_, _) => {
            capnp::Error::failed("Error from underlying sqlite call".to_string())
        }
        rusqlite::Error::SqliteSingleThreadedMode => capnp::Error::failed(
            "Attempting to open multiple connection when sqlite is in single threaded mode"
                .to_string(),
        ),
        rusqlite::Error::FromSqlConversionFailure(_, _, _) => {
            capnp::Error::failed("Error converting sql type to rust type".to_string())
        }
        rusqlite::Error::IntegralValueOutOfRange(_, _) => {
            capnp::Error::failed("Integral value out of range".to_string())
        }
        rusqlite::Error::Utf8Error(e) => {
            capnp::Error::from_kind(capnp::ErrorKind::TextContainsNonUtf8Data(e))
        }
        rusqlite::Error::NulError(_) => capnp::Error::failed(
            "Error converting string to c-compatible strting, because it contains an embeded null"
                .to_string(),
        ),
        rusqlite::Error::InvalidParameterName(_) => {
            capnp::Error::failed("Invalid parameter name".to_string())
        }
        rusqlite::Error::InvalidPath(_) => capnp::Error::failed("Invalid path".to_string()),
        rusqlite::Error::ExecuteReturnedResults => {
            capnp::Error::failed("Execute call returned rows".to_string())
        }
        rusqlite::Error::QueryReturnedNoRows => capnp::Error::failed(
            "Query that was expected to return rows returned no rows".to_string(),
        ),
        rusqlite::Error::InvalidColumnIndex(_) => {
            capnp::Error::failed("Invalid column index".to_string())
        }
        rusqlite::Error::InvalidColumnName(_) => {
            capnp::Error::failed("Invalid column name".to_string())
        }
        rusqlite::Error::InvalidColumnType(_, _, _) => {
            capnp::Error::failed("Invalid column type".to_string())
        }
        rusqlite::Error::StatementChangedRows(_) => {
            capnp::Error::failed("Query changed more/less rows than expected".to_string())
        }
        rusqlite::Error::ToSqlConversionFailure(_) => {
            capnp::Error::failed("Failed to convert type to sql type".to_string())
        }
        rusqlite::Error::InvalidQuery => capnp::Error::failed("Invalid query".to_string()),
        rusqlite::Error::MultipleStatement => {
            capnp::Error::failed("Sql contains multiple statements".to_string())
        }
        rusqlite::Error::InvalidParameterCount(_, _) => {
            capnp::Error::failed("Invalid parameter count".to_string())
        }
        rusqlite::Error::SqlInputError {
            error: _,
            msg: _,
            sql: _,
            offset: _,
        } => capnp::Error::failed("Invalid SQL syntax".to_string()),
        _ => capnp::Error::failed("Sqlite error".to_string()),
    }
}<|MERGE_RESOLUTION|>--- conflicted
+++ resolved
@@ -122,12 +122,8 @@
         table_ref_set: Rc<RefCell<CapabilityServerSet<TableRefImpl, table::Client>>>,
         clients: Rc<RefCell<HashMap<u64, Box<dyn capnp::private::capability::ClientHook>>>>,
     ) -> capnp::Result<Rc<ServerDispatch<Self>>> {
-<<<<<<< HEAD
-        let connection = Connection::open_with_flags(path, flags).map_err(convert_rusqlite_error)?;
-=======
         let connection =
             Connection::open_with_flags(path, flags).map_err(convert_rusqlite_error)?;
->>>>>>> a25a3ef8
         let column_set = RefCell::new(create_column_set(&connection)?);
         let result = Rc::new_cyclic(|this| {
             crate::sqlite_capnp::root::Client::from_server(Self {
@@ -999,19 +995,6 @@
 
 fn create_column_set(conn: &Connection) -> capnp::Result<HashSet<String>> {
     let mut columns = HashSet::new();
-<<<<<<< HEAD
-    let mut table_list_statement = conn.prepare("PRAGMA table_list").map_err(|_| capnp::Error::failed("Failed to query for table names".to_string()))?;
-    let mut table_list = table_list_statement.query(()).map_err(|_| capnp::Error::failed("Failed to query for table names".to_string()))?;
-    while let Ok(Some(row)) = table_list.next() {
-        let Ok(rusqlite::types::ValueRef::Text(table_name)) = row.get_ref(1) else {
-            return Err(capnp::Error::failed("Failed to read table name".to_string()));
-        };
-        let mut statement = conn.prepare(format!("PRAGMA table_info({})", std::str::from_utf8(table_name)?).as_str()).map_err(|_| capnp::Error::failed("Failed to query for column names".to_string()))?;
-        let mut res = statement.query(()).map_err(|_| capnp::Error::failed("Failed to query for column names".to_string()))?;
-        while let Ok(Some(row)) = res.next() {
-            let Ok(rusqlite::types::ValueRef::Text(name)) = row.get_ref(1) else {
-                return Err(capnp::Error::failed("Failed to read column name".to_string()));
-=======
     let mut table_list_statement = conn
         .prepare("PRAGMA table_list")
         .map_err(|_| capnp::Error::failed("Failed to query for table names".to_string()))?;
@@ -1035,7 +1018,6 @@
                 return Err(capnp::Error::failed(
                     "Failed to read column name".to_string(),
                 ));
->>>>>>> a25a3ef8
             };
             columns.insert(std::str::from_utf8(name)?.to_string());
         }
