--- conflicted
+++ resolved
@@ -122,29 +122,10 @@
         table_ref_set: Rc<RefCell<CapabilityServerSet<TableRefImpl, table::Client>>>,
         clients: Rc<RefCell<HashMap<u64, Box<dyn capnp::private::capability::ClientHook>>>>,
     ) -> capnp::Result<Self> {
-<<<<<<< HEAD
-        let connection =
-            Connection::open_with_flags(path, flags).map_err(convert_rusqlite_error)?;
-        unsafe {
-            connection
-                .load_extension_enable()
-                .map_err(convert_rusqlite_error)?;
-            connection
-                .load_extension(
-                    "I:\\Coding_stuff\\latest\\keystone\\core\\src\\crsqlite",
-                    Some("sqlite3_crsqlite_init"),
-                )
-                .map_err(convert_rusqlite_error)?; //TODO path
-            connection
-                .load_extension_disable()
-                .map_err(convert_rusqlite_error)?;
-        }
-=======
         let cr_result = crsql_bundle::init_cr_sqlite_ext();
         assert_eq!(cr_result, 0);
         let connection =
             Connection::open_with_flags(path, flags).map_err(convert_rusqlite_error)?;
->>>>>>> 109d42ae
         let column_set = RefCell::new(create_column_set(&connection)?);
         Ok(Self {
             connection,
